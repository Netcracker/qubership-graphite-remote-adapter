# Developer guide

* [Developer guide](#developer-guide)
  * [Requirements](#requirements)
  * [Run carbon-c-relay](#run-carbon-c-relay)
    * [Prerequisites](#prerequisites)
    * [Running](#running)
  * [Run graphite-remote-adapter](#run-graphite-remote-adapter)
    * [Run graphite-remote-adapter on local machine](#run-graphite-remote-adapter-on-local-machine)
    * [Run test](#run-test)
    * [Generate snappy compressed metric payload](#generate-snappy-compressed-metric-payload)
  * [Run linter before commit](#run-linter-before-commit)

## Requirements

* [Go version](https://go.dev/dl/) version `1.21+`
* [Windows Subsystem for Linux 2 (WSL2)](https://docs.microsoft.com/en-us/windows/wsl/install)
* [Ubuntu for WSL2](https://canonical-ubuntu-wsl.readthedocs-hosted.com/en/latest/guides/install-ubuntu-wsl2/)
* Docker on wsl.
* IDE for Go, we recommended to use:
  * either [Visual Studio Code](https://code.visualstudio.com/), free
  * or [IntelliJ GoLand](https://www.jetbrains.com/go/) or IntelliJ Idea with Go plugin, but both require a license

## Run carbon-c-relay

### Prerequisites

1. Prepare config file. Configuration syntax - [https://manpages.debian.org/testing/carbon-c-relay/carbon-c-relay.1.en.html](https://manpages.debian.org/testing/carbon-c-relay/carbon-c-relay.1.en.html)

   Example for writing metrics in local file:

   ```txt

   # example configuration scenarios.
   # Refer to /usr/share/doc/carbon-c-relay/README.md.gz for additional examples!

   ## mirror all incoming metrics towards two destinations
   #cluster send-through
   #  forward
   #    host1:2003
   #    host2:2003
   #  ;
   #
   #match * send to send-through;

   ## send all incoming metrics to the first responsive host
   #cluster send-to-any-one
   #  any_of host1:2003 host2:2003;
   #match * send to send-to-any-one;

   ## send all incoming metrics to the file
   cluster send-to-file
     file /tmp/metrics.txt;
   match * send to send-to-file;

   #listen
   #    type linemode transport gzip
   #        2004 proto tcp
   #    ;
   #listen
   #    type linemode transport snappy
   #        2005 proto tcp
   #    ;
   #listen
   #    type linemode transport plain
   #       2006 proto tcp
   #    ;

   listen
       type linemode transport lz4
           2003 proto tcp

   ```

2. Create a txt file for writing metrics, e.g. /tmp/metrics.txt

### Running

Example:

1. Run container:

    ```bash
    docker run --rm -p 2003:2003 --name relay -v /etc/carbon-c-relay.conf:/etc/carbon-c-relay.conf:ro -v /tmp/metrics.txt:/tmp/metrics.txt %link to carbon relay artifact% -f /etc/carbon-c-relay.conf
    ```

2. Check list of running containers:

    ```bash
    $ docker ps

    CONTAINER ID   IMAGE                                                                                                                 COMMAND                  CREATED         STATUS         PORTS                                       NAMES
    5f80b9f5d4b3  carbon-c-relay:3.7.4-74193738_20240221-064349   "carbon-c-relay -f …"   7 seconds ago   Up 6 seconds   0.0.0.0:2003->2003/tcp, :::2003->2003/tcp   relay
    ```

## Run graphite-remote-adapter

### Run graphite-remote-adapter on local machine

There is an ability to run or debug graphite-remote-adapter on your local machine.

Configure you environment to run graphite-remote-adapter:

1. Install all required tools from [Requirements](#requirements) section
2. Configure and run [carbon-c-relay](#run-carbon-c-relay)
3. Modify [Default config](../../../client/graphite/config/config.go#L66) like:

   ```go
    var DefaultConfig = Config{
        DefaultPrefix: "",
        EnableTags: false,
            UseOpenMetricsFormat: false,
            Write: WriteConfig{
                CarbonAddress: ":2003",
                CompressType:  LZ4,
            },
        CarbonTransport: "tcp",
        ...
   }
   ```

4. Run main() on wsl.

### Run test

Use [snappy archive](../../../client/graphite/test/testdata/req.sz) for sending to graphite-remote-adapter.
Send snappy compressed metrics like:

```bash
curl --data-binary @./req.sz http://0.0.0.0:9201/write
```

Look through /tmp/metrics.txt

```bash
cat /tmp/metrics.txt
```

<<<<<<< HEAD
It is to contain all metrics from [testdata/sample.txt](../../../client/graphite/test/testdata/sample.txt)
=======
It is to contain all metrics from [here](../../../client/graphite/test/testdata/sample.txt)
>>>>>>> bbf2416d

### Generate snappy compressed metric payload

To add more TCs with diff snappy compressed metric payloads use this code for generating:

```go
func GenerateCompression(t *testing.T) {
    var timeseries []prompb.TimeSeries
    for i := 1; i < 2; i++ {
        timeseries = append(timeseries, prompb.TimeSeries{
            Labels: []prompb.Label{
                {Name: "__name__", Value: "test_metric" + strconv.Itoa(i)},
                {Name: "b", Value: "c" + strconv.Itoa(i)},
                {Name: "baz", Value: "qux" + strconv.Itoa(i)},
                {Name: "d", Value: "e" + strconv.Itoa(i)},
                {Name: "foo", Value: "bar" + strconv.Itoa(i)},
            },
            Samples: []prompb.Sample{{Value: float64(i), Timestamp: 0}},
        })
    }

    req := &prompb.WriteRequest{
        Timeseries: timeseries,
    }

    data, err := proto.Marshal(req)
    assert.NoError(t, err)
    compressed := snappy.Encode(nil, data)
    assert.NotNil(t, compressed)
    file, err := os.OpenFile("./test/testdata/short_req.sz", os.O_APPEND|os.O_CREATE|os.O_WRONLY, 0644)
    _, err = io.Copy(file, bytes.NewReader(compressed))
    assert.NoError(t, err)
    file.Close()
}
```
## Run linter before commit
Before push your commits and create PR run linters and test.
* SuperLinter
```shell
docker run \
  -e RUN_LOCAL=true \
  -e DEFAULT_BRANCH=$(git rev-parse --abbrev-ref HEAD) \
  --env-file .github/super-linter.env \
  -v ${PWD}:/tmp/lint \
  --rm \
  ghcr.io/super-linter/super-linter:slim-$(sed -nE 's#.*uses:\s+super-linter/super-linter/slim@([^\s]+).*#\1#p' .github/workflows/super-linter.yaml)
```<|MERGE_RESOLUTION|>--- conflicted
+++ resolved
@@ -136,11 +136,7 @@
 cat /tmp/metrics.txt
 ```
 
-<<<<<<< HEAD
 It is to contain all metrics from [testdata/sample.txt](../../../client/graphite/test/testdata/sample.txt)
-=======
-It is to contain all metrics from [here](../../../client/graphite/test/testdata/sample.txt)
->>>>>>> bbf2416d
 
 ### Generate snappy compressed metric payload
 
